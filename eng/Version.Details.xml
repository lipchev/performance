<?xml version="1.0" encoding="utf-8"?>
<Dependencies>
  <ProductDependencies>
<<<<<<< HEAD
    <Dependency Name="Microsoft.DotNet.Build.Tasks.Feed" Version="2.2.0-beta.18612.12">
      <Uri>https://github.com/dotnet/arcade</Uri>
      <Sha>ffc7a871add67b229c7fd41ad1cdff41da926312</Sha>
    </Dependency>
    <Dependency Name="Microsoft.DotNet.Maestro.Tasks" Version="1.0.0-beta.18612.12">
      <Uri>https://github.com/dotnet/arcade</Uri>
      <Sha>ffc7a871add67b229c7fd41ad1cdff41da926312</Sha>
    </Dependency>
    <Dependency Name="Microsoft.DotNet.SignTool" Version="1.0.0-beta.18612.12">
      <Uri>https://github.com/dotnet/arcade</Uri>
      <Sha>ffc7a871add67b229c7fd41ad1cdff41da926312</Sha>
    </Dependency>
=======
>>>>>>> 1161f2fd
  </ProductDependencies>
  <ToolsetDependencies>
    <Dependency Name="Microsoft.DotNet.Arcade.Sdk" Version="1.0.0-beta.18612.12">
      <Uri>https://github.com/dotnet/arcade</Uri>
      <Sha>ffc7a871add67b229c7fd41ad1cdff41da926312</Sha>
    </Dependency>
  </ToolsetDependencies>
</Dependencies><|MERGE_RESOLUTION|>--- conflicted
+++ resolved
@@ -1,21 +1,6 @@
 <?xml version="1.0" encoding="utf-8"?>
 <Dependencies>
   <ProductDependencies>
-<<<<<<< HEAD
-    <Dependency Name="Microsoft.DotNet.Build.Tasks.Feed" Version="2.2.0-beta.18612.12">
-      <Uri>https://github.com/dotnet/arcade</Uri>
-      <Sha>ffc7a871add67b229c7fd41ad1cdff41da926312</Sha>
-    </Dependency>
-    <Dependency Name="Microsoft.DotNet.Maestro.Tasks" Version="1.0.0-beta.18612.12">
-      <Uri>https://github.com/dotnet/arcade</Uri>
-      <Sha>ffc7a871add67b229c7fd41ad1cdff41da926312</Sha>
-    </Dependency>
-    <Dependency Name="Microsoft.DotNet.SignTool" Version="1.0.0-beta.18612.12">
-      <Uri>https://github.com/dotnet/arcade</Uri>
-      <Sha>ffc7a871add67b229c7fd41ad1cdff41da926312</Sha>
-    </Dependency>
-=======
->>>>>>> 1161f2fd
   </ProductDependencies>
   <ToolsetDependencies>
     <Dependency Name="Microsoft.DotNet.Arcade.Sdk" Version="1.0.0-beta.18612.12">
